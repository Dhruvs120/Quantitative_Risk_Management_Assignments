--- conflicted
+++ resolved
@@ -229,11 +229,7 @@
   },
   {
    "cell_type": "code",
-<<<<<<< HEAD
-   "execution_count": null,
-=======
    "execution_count": 21,
->>>>>>> 30117d8d
    "id": "49ef3e2e",
    "metadata": {},
    "outputs": [],
@@ -271,24 +267,11 @@
   },
   {
    "cell_type": "code",
-<<<<<<< HEAD
-   "execution_count": 1,
-=======
    "execution_count": 22,
->>>>>>> 30117d8d
    "id": "62b4360c",
    "metadata": {},
    "outputs": [],
    "source": [
-<<<<<<< HEAD
-    "def expected_return(start, end):\n",
-    "    Mu_SP500 = main_df[(main_df['Date'] >= start) & (main_df['Date'] <= end)]['C_S&P500_Returns'].mean() \n",
-    "    Mu_DAX40= main_df[(main_df['Date'] >= start) & (main_df['Date'] <= end)]['C_Dax40_Returns'].mean() \n",
-    "    Mu_NIKKEI= main_df[(main_df['Date'] >= start) & (main_df['Date'] <= end)]['C_Nikkei_Returns'].mean() \n",
-    "    Mu_EU_BOND= main_df[(main_df['Date'] >= start) & (main_df['Date'] <= end)]['Interest_Bond_daily_rate'].mean() \n",
-    "    Mu= [Mu_SP500, Mu_DAX40, Mu_NIKKEI, Mu_EU_BOND]  \n",
-    "    return Mu\n"
-=======
     "def calculate_expected_daily_returns(time_window, current_date):\n",
     "    expected_returns = {\n",
     "        'Date': current_date,\n",
@@ -304,7 +287,6 @@
     "        )\n",
     "    }\n",
     "    return expected_returns"
->>>>>>> 30117d8d
    ]
   },
   {
@@ -316,25 +298,6 @@
    ]
   },
   {
-<<<<<<< HEAD
-   "cell_type": "code",
-   "execution_count": 2,
-   "id": "a3e8e1ab",
-   "metadata": {},
-   "outputs": [],
-   "source": [
-    "def variances(start, end):\n",
-    "    var_SP500 = main_df[(main_df['Date'] >= start) & (main_df['Date'] <= end)]['C_S&P500_Returns'].var()\n",
-    "    var_DAX40 = main_df[(main_df['Date'] >= start) & (main_df['Date'] <= end)]['C_Dax40_Returns'].var()\n",
-    "    var_NIKKEI = main_df[(main_df['Date'] >= start) & (main_df['Date'] <= end)]['C_Nikkei_Returns'].var()\n",
-    "    var_EU_BOND = main_df[(main_df['Date'] >= start) & (main_df['Date'] <= end)]['Interest_Bond_daily_rate'].var()\n",
-    "    variances = [var_SP500, var_DAX40, var_NIKKEI, var_EU_BOND] \n",
-    "    return variances"
-   ]
-  },
-  {
-=======
->>>>>>> 30117d8d
    "cell_type": "markdown",
    "id": "e346e2cc",
    "metadata": {},
@@ -343,23 +306,6 @@
    ]
   },
   {
-<<<<<<< HEAD
-   "cell_type": "code",
-   "execution_count": 4,
-   "id": "24ad26cb",
-   "metadata": {},
-   "outputs": [],
-   "source": [
-    "def covariance_matrix(start, end):\n",
-    "    df = main_df[(main_df['Date'] >= start) & (main_df['Date'] <= end)]\n",
-    "    returns = df[['C_S&P500_Returns', 'C_Dax40_Returns', 'C_Nikkei_Returns', 'Interest_Bond_daily_rate']]\n",
-    "    cov_matrix = returns.cov()\n",
-    "    return cov_matrix"
-   ]
-  },
-  {
-=======
->>>>>>> 30117d8d
    "cell_type": "markdown",
    "id": "72986b3d",
    "metadata": {},
@@ -369,18 +315,6 @@
   },
   {
    "cell_type": "code",
-<<<<<<< HEAD
-   "execution_count": 6,
-   "id": "113c41b8",
-   "metadata": {},
-   "outputs": [],
-   "source": [
-    "def var_p(start, end):\n",
-    "    weights = np.array([weigths['S&P500'], weigths['DAX40'], weigths['NIKKEI'], weigths['EU-BOND']])\n",
-    "    cov_matrix = covariance_matrix(start, end)\n",
-    "    port_variance = np.dot(weights.T, np.dot(cov_matrix, weights))\n",
-    "    return port_variance"
-=======
    "execution_count": 23,
    "id": "8fbc13a1",
    "metadata": {},
@@ -412,7 +346,6 @@
     "    variance_return['Portfolio_Volatility'] = portfolio_volatility\n",
     "\n",
     "    return variance_return"
->>>>>>> 30117d8d
    ]
   },
   {
@@ -624,19 +557,7 @@
   },
   {
    "cell_type": "markdown",
-<<<<<<< HEAD
-   "id": "af9ff468",
-   "metadata": {},
-   "source": [
-    "## 3. historical simulation"
-   ]
-  },
-  {
-   "cell_type": "markdown",
-   "id": "715957fe",
-=======
    "id": "26c8ad66",
->>>>>>> 30117d8d
    "metadata": {},
    "source": [
     "## Main method"
@@ -692,72 +613,6 @@
    ]
   },
   {
-<<<<<<< HEAD
-   "cell_type": "markdown",
-   "id": "9ef8c91c",
-   "metadata": {},
-   "source": [
-    "# For Loop"
-   ]
-  },
-  {
-   "cell_type": "code",
-   "execution_count": 14,
-   "id": "189ea4a5",
-   "metadata": {},
-   "outputs": [],
-   "source": [
-    "def calculate_mean_return(window, current_date):\n",
-    "    \"\"\"\n",
-    "    Calculate the mean returns for each index and the portfolio mean return.\n",
-    "    \"\"\"\n",
-    "    return {\n",
-    "        'Date': current_date,\n",
-    "        'SP500_Mean_Return': window['C_S&P500_Returns'].mean(),\n",
-    "        'DAX40_Mean_Return': window['C_Dax40_Returns'].mean(),\n",
-    "        'NIKKEI_Mean_Return': window['C_Nikkei_Returns'].mean(),\n",
-    "        'EU_Bond_Mean_Return': window['Interest_Bond_daily_rate'].mean(),\n",
-    "        'Portfolio_Mean_Return': (\n",
-    "            weigths['S&P500'] * window['C_S&P500_Returns'].mean() +\n",
-    "            weigths['DAX40'] * window['C_Dax40_Returns'].mean() +\n",
-    "            weigths['NIKKEI'] * window['C_Nikkei_Returns'].mean() +\n",
-    "            weigths['EU-BOND'] * window['Interest_Bond_daily_rate'].mean()\n",
-    "        )\n",
-    "    }"
-   ]
-  },
-  {
-   "cell_type": "code",
-   "execution_count": 15,
-   "id": "7cddafc2",
-   "metadata": {},
-   "outputs": [],
-   "source": [
-    "def calculate_variance_return(window, current_date, weights):\n",
-    "    \"\"\"\n",
-    "    Calculate the variance returns for each index and the portfolio variance and volatility.\n",
-    "    \"\"\"\n",
-    "    variance_return = {\n",
-    "        'Date': current_date,\n",
-    "        'SP500_Var_Return': window['C_S&P500_Returns'].var(),\n",
-    "        'DAX40_Var_Return': window['C_Dax40_Returns'].var(),\n",
-    "        'NIKKEI_Var_Return': window['C_Nikkei_Returns'].var(),\n",
-    "        'EU_Bond_Var_Return': window['Interest_Bond_daily_rate'].var()\n",
-    "    }\n",
-    "\n",
-    "    # Calculate the covariance matrix for the returns in the window\n",
-    "    covariance_matrix = window[['C_S&P500_Returns', 'C_Dax40_Returns', 'C_Nikkei_Returns', 'Interest_Bond_daily_rate']].cov()\n",
-    "\n",
-    "    # Calculate the portfolio variance using the covariance matrix and weights\n",
-    "    portfolio_variance = np.dot(weights.T, np.dot(covariance_matrix.values, weights))\n",
-    "    portfolio_volatility = np.sqrt(portfolio_variance)\n",
-    "\n",
-    "    # Add portfolio variance and volatility to the variance_return dictionary\n",
-    "    variance_return['Portfolio_Variance'] = portfolio_variance\n",
-    "    variance_return['Portfolio_Volatility'] = portfolio_volatility\n",
-    "\n",
-    "    return variance_return"
-=======
    "cell_type": "code",
    "execution_count": 32,
    "id": "1641b92e",
@@ -786,7 +641,6 @@
    ],
    "source": [
     "main()"
->>>>>>> 30117d8d
    ]
   },
   {
